--- conflicted
+++ resolved
@@ -309,7 +309,6 @@
     def calc_self_energy(self):
         return pme_self(self.Q, self.lmax, self.kappa)
     
-<<<<<<< HEAD
     def compile_reci_space_energy_and_force(self):
         # Load the static parameters from self
         axis_types = self.mpid_params['axis_types']
@@ -326,10 +325,4 @@
         # Do the calculations
         
         ene, f = self.__reci_space_energy_and_force(self.positions, self.box, Q_lh, self.kappa, self.lmax, self.K1, self.K2, self.K3)
-        return ene, f
-=======
-    def calc_reci_space_energy(self):
-        N = np.array([self.K1, self.K2, self.K3])
-        Q = self.Q[:, :(self.lmax+1)**2].reshape(self.Q.shape[0], (self.lmax+1)**2)
-        return pme_reciprocal(self.positions, self.box, Q, self.lmax, self.kappa, N)
->>>>>>> 6acf4ab6
+        return ene, f